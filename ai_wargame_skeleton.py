--- conflicted
+++ resolved
@@ -468,12 +468,8 @@
 
             # check and handle if move is a self-destruct
             is_self_destruct = self.handle_self_destruct(coords)
-<<<<<<< HEAD
-
-=======
             
             # write action to trace file
->>>>>>> ec4651cf
             if trace_file:
                 if is_attack:
                     trace_file.write("attack: "  + str(coords.to_string()))
@@ -869,22 +865,12 @@
         beta_alpha = str(options.alpha_beta)
 
     heuristic = "AI off"
-<<<<<<< HEAD
-
-    ifAlphaBeta = str(options.alpha_beta)
-    max_time = str(options.max_time)
-    max_turns = str(options.max_turns)
-    filename = "gameTrace-" + ifAlphaBeta + "-" + max_time + "-" + max_turns + ".txt"
-    trace_file = open(filename, "w")
-    #print(type(options.game_type), options.game_type)
-=======
     
     if_alpha_beta = str(options.alpha_beta) 
     max_time = str(options.max_time)
     max_turns = str(options.max_turns)
     filename = "gameTrace-" + if_alpha_beta + "-" + max_time + "-" + max_turns + ".txt"
     trace_file = open(filename, "w") 
->>>>>>> ec4651cf
     trace_file.write("Game Trace \n\n\n" +
                      "Game Parameters:\n" +
                      "\ntimeout: " + str(options.max_time) + " seconds" +
