from __future__ import annotations
import argparse
import copy
from datetime import datetime
from enum import Enum
from dataclasses import dataclass, field
from time import sleep
from typing import Tuple, TypeVar, Type, Iterable, ClassVar
import random
import requests

# maximum and minimum values for our heuristic scores (usually represents an end of game condition)
MAX_HEURISTIC_SCORE = 2000000000
MIN_HEURISTIC_SCORE = -2000000000

class UnitType(Enum):
    """Every unit type."""
    AI = 0
    Tech = 1
    Virus = 2
    Program = 3
    Firewall = 4

class Player(Enum):
    """The 2 players."""
    Attacker = 0
    Defender = 1

    def next(self) -> Player:
        """The next (other) player."""
        if self is Player.Attacker:
            return Player.Defender
        else:
            return Player.Attacker

class GameType(Enum):
    AttackerVsDefender = 0
    AttackerVsComp = 1
    CompVsDefender = 2
    CompVsComp = 3

##############################################################################################################

@dataclass()
class Unit:
    player: Player = Player.Attacker
    type: UnitType = UnitType.Program
    health : int = 9
    # class variable: damage table for units (based on the unit type constants in order)
    damage_table : ClassVar[list[list[int]]] = [
        [3,3,3,3,1], # AI
        [1,1,6,1,1], # Tech
        [9,6,1,6,1], # Virus
        [3,3,3,3,1], # Program
        [1,1,1,1,1], # Firewall
    ]
    # class variable: repair table for units (based on the unit type constants in order)
    repair_table : ClassVar[list[list[int]]] = [
        [0,1,1,0,0], # AI
        [3,0,0,3,3], # Tech
        [0,0,0,0,0], # Virus
        [0,0,0,0,0], # Program
        [0,0,0,0,0], # Firewall
    ]

    def is_alive(self) -> bool:
        """Are we alive ?"""
        return self.health > 0

    def mod_health(self, health_delta : int):
        """Modify this unit's health by delta amount."""
        self.health += health_delta
        if self.health < 0:
            self.health = 0
        elif self.health > 9:
            self.health = 9

    def to_string(self) -> str:
        """Text representation of this unit."""
        p = self.player.name.lower()[0]
        t = self.type.name.upper()[0]
        return f"{p}{t}{self.health}"
    
    def __str__(self) -> str:
        """Text representation of this unit."""
        return self.to_string()
    
    def damage_amount(self, target: Unit) -> int:
        """How much can this unit damage another unit."""
        amount = self.damage_table[self.type.value][target.type.value]
        if target.health - amount < 0:
            return target.health
        return amount

    def repair_amount(self, target: Unit) -> int:
        """How much can this unit repair another unit."""
        amount = self.repair_table[self.type.value][target.type.value]
        if target.health + amount > 9:
            return 9 - target.health
        return amount

##############################################################################################################

@dataclass()
class Coord:
    """Representation of a game cell coordinate (row, col)."""
    row : int = 0
    col : int = 0

    def col_string(self) -> str:
        """Text representation of this Coord's column."""
        coord_char = '?'
        if self.col < 16:
                coord_char = "0123456789abcdef"[self.col]
        return str(coord_char)

    def row_string(self) -> str:
        """Text representation of this Coord's row."""
        coord_char = '?'
        if self.row < 26:
                coord_char = "ABCDEFGHIJKLMNOPQRSTUVWXYZ"[self.row]
        return str(coord_char)

    def to_string(self) -> str:
        """Text representation of this Coord."""
        return self.row_string()+self.col_string()
    
    def __str__(self) -> str:
        """Text representation of this Coord."""
        return self.to_string()
    
    def clone(self) -> Coord:
        """Clone a Coord."""
        return copy.copy(self)

    def iter_range(self, dist: int) -> Iterable[Coord]:
        """Iterates over Coords inside a rectangle centered on our Coord."""
        for row in range(self.row-dist,self.row+1+dist):
            for col in range(self.col-dist,self.col+1+dist):
                yield Coord(row,col)

    def iter_adjacent(self) -> Iterable[Coord]:
        """Iterates over adjacent Coords."""
        yield Coord(self.row-1,self.col)
        yield Coord(self.row,self.col-1)
        yield Coord(self.row+1,self.col)
        yield Coord(self.row,self.col+1)

    @classmethod
    def from_string(cls, s : str) -> Coord | None:
        """Create a Coord from a string. ex: D2."""
        s = s.strip()
        for sep in " ,.:;-_":
                s = s.replace(sep, "")
        if (len(s) == 2):
            coord = Coord()
            coord.row = "ABCDEFGHIJKLMNOPQRSTUVWXYZ".find(s[0:1].upper())
            coord.col = "0123456789abcdef".find(s[1:2].lower())
            return coord
        else:
            return None

##############################################################################################################

@dataclass()
class CoordPair:
    """Representation of a game move or a rectangular area via 2 Coords."""
    src : Coord = field(default_factory=Coord)
    dst : Coord = field(default_factory=Coord)

    def to_string(self) -> str:
        """Text representation of a CoordPair."""
        return self.src.to_string()+" "+self.dst.to_string()
    
    def __str__(self) -> str:
        """Text representation of a CoordPair."""
        return self.to_string()

    def clone(self) -> CoordPair:
        """Clones a CoordPair."""
        return copy.copy(self)

    def iter_rectangle(self) -> Iterable[Coord]:
        """Iterates over cells of a rectangular area."""
        for row in range(self.src.row,self.dst.row+1):
            for col in range(self.src.col,self.dst.col+1):
                yield Coord(row,col)

    @classmethod
    def from_quad(cls, row0: int, col0: int, row1: int, col1: int) -> CoordPair:
        """Create a CoordPair from 4 integers."""
        return CoordPair(Coord(row0,col0),Coord(row1,col1))
    
    @classmethod
    def from_dim(cls, dim: int) -> CoordPair:
        """Create a CoordPair based on a dim-sized rectangle."""
        return CoordPair(Coord(0,0),Coord(dim-1,dim-1))
    
    @classmethod
    def from_string(cls, s : str) -> CoordPair | None:
        """Create a CoordPair from a string. ex: A3 B2"""
        s = s.strip()
        for sep in " ,.:;-_":
                s = s.replace(sep, "")
        if (len(s) == 4):
            coords = CoordPair()
            coords.src.row = "ABCDEFGHIJKLMNOPQRSTUVWXYZ".find(s[0:1].upper())
            coords.src.col = "0123456789abcdef".find(s[1:2].lower())
            coords.dst.row = "ABCDEFGHIJKLMNOPQRSTUVWXYZ".find(s[2:3].upper())
            coords.dst.col = "0123456789abcdef".find(s[3:4].lower())
            return coords
        else:
            return None

##############################################################################################################

@dataclass()
class Options:
    """Representation of the game options."""
    dim: int = 5
    max_depth : int | None = 4
    min_depth : int | None = 2
    max_time : float | None = 5.0
    game_type : GameType = GameType.AttackerVsDefender
    alpha_beta : bool = True
    max_turns : int | None = 100
    randomize_moves : bool = True
    broker : str | None = None

##############################################################################################################

@dataclass()
class Stats:
    """Representation of the global game statistics."""
    evaluations_per_depth : dict[int,int] = field(default_factory=dict)
    total_seconds: float = 0.0

##############################################################################################################

@dataclass()
class Game:
    """Representation of the game state."""
    board: list[list[Unit | None]] = field(default_factory=list)
    next_player: Player = Player.Attacker
    turns_played : int = 0
    options: Options = field(default_factory=Options)
    stats: Stats = field(default_factory=Stats)
    _attacker_has_ai : bool = True
    _defender_has_ai : bool = True

    def __post_init__(self):
        """Automatically called after class init to set up the default board state."""
        dim = self.options.dim
        self.board = [[None for _ in range(dim)] for _ in range(dim)]
        md = dim-1
        self.set(Coord(0,0),Unit(player=Player.Defender,type=UnitType.AI))
        self.set(Coord(1,0),Unit(player=Player.Defender,type=UnitType.Tech))
        self.set(Coord(0,1),Unit(player=Player.Defender,type=UnitType.Tech))
        self.set(Coord(2,0),Unit(player=Player.Defender,type=UnitType.Firewall))
        self.set(Coord(0,2),Unit(player=Player.Defender,type=UnitType.Firewall))
        self.set(Coord(1,1),Unit(player=Player.Defender,type=UnitType.Program))
        self.set(Coord(md,md),Unit(player=Player.Attacker,type=UnitType.AI))
        self.set(Coord(md-1,md),Unit(player=Player.Attacker,type=UnitType.Virus))
        self.set(Coord(md,md-1),Unit(player=Player.Attacker,type=UnitType.Virus))
        self.set(Coord(md-2,md),Unit(player=Player.Attacker,type=UnitType.Program))
        self.set(Coord(md,md-2),Unit(player=Player.Attacker,type=UnitType.Program))
        self.set(Coord(md-1,md-1),Unit(player=Player.Attacker,type=UnitType.Firewall))

    def clone(self) -> Game:
        """Make a new copy of a game for minimax recursion.

        Shallow copy of everything except the board (options and stats are shared).
        """
        new = copy.copy(self)
        new.board = copy.deepcopy(self.board)
        return new

    def is_empty(self, coord : Coord) -> bool:
        """Check if contents of a board cell of the game at Coord is empty (must be valid coord)."""
        return self.board[coord.row][coord.col] is None

    def get(self, coord : Coord) -> Unit | None:
        """Get contents of a board cell of the game at Coord."""
        if self.is_valid_coord(coord):
            return self.board[coord.row][coord.col]
        else:
            return None

    def set(self, coord : Coord, unit : Unit | None):
        """Set contents of a board cell of the game at Coord."""
        if self.is_valid_coord(coord):
            self.board[coord.row][coord.col] = unit

    def remove_dead(self, coord: Coord):
        """Remove unit at Coord if dead."""
        unit = self.get(coord)
        if unit is not None and not unit.is_alive():
            self.set(coord,None)
            if unit.type == UnitType.AI:
                if unit.player == Player.Attacker:
                    self._attacker_has_ai = False
                else:
                    self._defender_has_ai = False

    def mod_health(self, coord : Coord, health_delta : int):
        """Modify health of unit at Coord (positive or negative delta)."""
        target = self.get(coord)
        if target is not None:
            target.mod_health(health_delta)
            self.remove_dead(coord)
            
    def movement_disabled_from_combat(self, coords : CoordPair, unit : Unit) -> bool:
        """Check if the unit is in combat"""
        # check if adversarial unit in any of 4 directions
        # AI, firewall, or program can not move if engaged (return false)
        type = unit.type
        unit_player = unit.player
        unit_src = coords.src
        if (type == UnitType.Program or type == UnitType.Firewall or type == UnitType.AI):
            adjacent = unit_src.iter_adjacent()
            for cell in adjacent:
                # if cell is adversary, unit is in combat => return false
                val = self.get(cell)
                if not val is None:
                    if val.player != unit_player:
                        return True
            return False
        else:
            return False
    
    def restricted_movement(self, coords : CoordPair) -> bool:
        """Whether the intended move is restricted for this unit"""
        type = self.get(coords.src).type
        unit_player = self.get(coords.src).player
        unit_src = coords.src
        unit_dst = coords.dst
        if (unit_src == unit_dst):
            # self destruct - valid for any unit
            return True
        
        if (type == UnitType.Program or type == UnitType.Firewall or type == UnitType.AI):
            # if attacker, can only move up or left
            if (unit_player == Player.Attacker):
                if ((unit_dst.row == unit_src.row - 1 and unit_dst.col == unit_src.col) or (unit_dst.row == unit_src.row and unit_dst.col == unit_src.col - 1)):
                    return False
                return True
            # if defender, can only move down or right
            if (unit_player == Player.Defender):
                if ((unit_dst.row == unit_src.row + 1 and unit_dst.col == unit_src.col) or (unit_dst.row == unit_src.row and unit_dst.col == unit_src.col + 1)):
                    return False
                return True
        elif (type == UnitType.Tech or type == UnitType.Virus):
            adj_cells = unit_src.iter_adjacent()
            for cell in adj_cells:
                if cell == unit_dst:
                    return False
            return True
            
        return False

    def handle_attack(self, coords: CoordPair) -> bool:
        # print("handling attack")
        attacker_unit = self.get(coords.src)
        defender_unit = self.get(coords.dst)
        
        # Check if attacking opposing unit
        if defender_unit is None or attacker_unit is None:
            return False
        
        if attacker_unit.player == defender_unit.player:
            return False
<<<<<<< HEAD

        # Calculations for Damage from both units
        attacker_damage = attacker_unit.damage_amount(defender_unit)
        defender_damage = defender_unit.damage_amount(attacker_unit)

        # Have both units damaged
        defender_unit.mod_health(-attacker_damage)
        attacker_unit.mod_health(-defender_damage)

        # Destroy Defending Unit if Health Reaches 0
        if not defender_unit.is_alive():
            self.set(coords.dst, None)

        # Destroy Attacking Unit if Health Reaches 0
        if not attacker_unit.is_alive():
            self.set(coords.src, None)
        else:
            # If defender is destroyed, move attack
            if not defender_unit.is_alive():
                self.set(coords.dst, attacker_unit)
                self.set(coords.src, None)
        return True

             #ATTEMPT for the REPAIR
    def handle_repair(self, coords: CoordPair) -> bool:
        #we need to check the repair for the player
        unit_src = self.get(coords.src)
        unit_dst = self.get(coords.dst)

        if unit_src is not None and unit_dst is not None and unit_src != unit_dst:
            # what if the units for destination and source are same
            if unit_src.player == unit_dst.player:
                if coords.dst in coords.src.iter_adjacent():
                    repair_amount = unit_src.repair_amount(unit_dst)
                    # we have to make sure that destination is not at health 9
                    if repair_amount > 0:
                        if unit_dst.health < 9: 
                            unit_dst.mod_health(repair_amount) 
                            return True
=======
        
        surrounding_cells = coords.src.iter_adjacent()
        # check if attacking adjacent unit
        for cell in surrounding_cells:
            if self.get(cell) == defender_unit:
                # Calculations for Damage from both units
                attacker_damage = attacker_unit.damage_amount(defender_unit)
                defender_damage = defender_unit.damage_amount(attacker_unit)

                # Have both units damaged
                defender_unit.mod_health(-attacker_damage)
                attacker_unit.mod_health(-defender_damage)

                # Destroy Defending Unit if Health Reaches 0
                if not defender_unit.is_alive():
                    self.remove_dead(coords.dst)
                    self.set(coords.dst, None)

                # Destroy Attacking Unit if Health Reaches 0
                if not attacker_unit.is_alive():
                    self.remove_dead(coords.src)
                    self.set(coords.src, None)
                else:
                    # If defender is destroyed, move attack
                    if not defender_unit.is_alive():
                        self.set(coords.dst, attacker_unit)
                        self.set(coords.src, None)
                return True
        return False
        
    def handle_repair(self):
        # print("handling repair")
>>>>>>> 1f855939
        return False
        
    def handle_self_destruct(self, coords: CoordPair) -> bool:
        unit = self.get(coords.src) 
        if (coords.src == coords.dst and unit is not None and unit.player == self.next_player):
            surrounding_cells = coords.src.iter_range(1)
            destruct_unit = self.get(coords.src)
            destruct_unit.mod_health(-9)
            self.remove_dead(coords.src)
            for cell in surrounding_cells:
                unit = self.get(cell)
                if unit is not None:
                    unit.mod_health(-2)
            return True
        return False

    def is_valid_move(self, coords : CoordPair) -> bool:
        """Validate a move expressed as a CoordPair. TODO: WRITE MISSING CODE!!!"""
        if not self.is_valid_coord(coords.src) or not self.is_valid_coord(coords.dst):
            return False
        unit = self.get(coords.src)
        if unit is None or unit.player != self.next_player:
            return False
        # check if unit is engaged in combat
        if self.movement_disabled_from_combat(coords, unit):
            return False
        # check if move is valid for this specific unit
        if self.restricted_movement(coords):
            return False
        unit = self.get(coords.dst)
        return (unit is None)

    def perform_move(self, coords : CoordPair, trace_file = None) -> Tuple[bool,str]:
        """Validate and perform a move expressed as a CoordPair. TODO: WRITE MISSING CODE!!!"""
        if self.is_valid_move(coords):
            self.set(coords.dst,self.get(coords.src))
            self.set(coords.src,None)
            if trace_file:
                trace_file.write("move: " + str(coords.to_string()))
            return (True,"")
        else:
            # check and handle if move is an attack
            is_attack = self.handle_attack(coords)
            
            # check and handle if move is a repair
            is_repair = self.handle_repair(coords)
            
            # check and handle if move is a self-destruct
            is_self_destruct = self.handle_self_destruct(coords)
            
            if trace_file:
                if is_attack:
                    trace_file.write("attack: "  + str(coords.to_string()))
                    
                if is_repair:
                    trace_file.write("repair: "  + str(coords.to_string()))
                    
                if is_self_destruct:
                    trace_file.write("self-destruct: "  + str(coords.to_string()))
            
            # if any of the above were true, return valid move to change turn
            if (is_attack or is_repair or is_self_destruct):
                return (True,"") 
            
        return (False,"invalid move")

    def next_turn(self):
        """Transitions game to the next turn."""
        self.next_player = self.next_player.next()
        self.turns_played += 1

    def to_string(self) -> str:
        """Pretty text representation of the game."""
        dim = self.options.dim
        output = ""
        output += f"Next player: {self.next_player.name}\n"
        output += f"Turns played: {self.turns_played}\n"
        coord = Coord()
        output += "\n   "
        for col in range(dim):
            coord.col = col
            label = coord.col_string()
            output += f"{label:^3} "
        output += "\n"
        for row in range(dim):
            coord.row = row
            label = coord.row_string()
            output += f"{label}: "
            for col in range(dim):
                coord.col = col
                unit = self.get(coord)
                if unit is None:
                    output += " .  "
                else:
                    output += f"{str(unit):^3} "
            output += "\n"
        return output

    def __str__(self) -> str:
        """Default string representation of a game."""
        return self.to_string()
    
    def is_valid_coord(self, coord: Coord) -> bool:
        """Check if a Coord is valid within out board dimensions."""
        dim = self.options.dim
        if coord.row < 0 or coord.row >= dim or coord.col < 0 or coord.col >= dim:
            return False
        return True

    def read_move(self) -> CoordPair:
        """Read a move from keyboard and return as a CoordPair."""
        while True:
            s = input(F'Player {self.next_player.name}, enter your move: ')
            coords = CoordPair.from_string(s)
            if coords is not None and self.is_valid_coord(coords.src) and self.is_valid_coord(coords.dst):
                return coords
            else:
                print('Invalid coordinates! Try again.')
    
    def human_turn(self, trace_file):
        """Human player plays a move (or get via broker)."""
        if self.options.broker is not None:
            print("Getting next move with auto-retry from game broker...")
            while True:
                mv = self.get_move_from_broker()
                if mv is not None:
                    (success,result) = self.perform_move(mv, trace_file)
                    print(f"Broker {self.next_player.name}: ",end='')
                    print(result)
                    if success:
                        self.next_turn()
                        break
                sleep(0.1)
        else:
            while True:
                mv = self.read_move()
                (success,result) = self.perform_move(mv, trace_file)
                if success:
                    print(f"Player {self.next_player.name}: ",end='')
                    print(result)
                    self.next_turn()
                    break
                else:
                    print("The move is not valid! Try again.")

    def computer_turn(self) -> CoordPair | None:
        """Computer plays a move."""
        mv = self.suggest_move()
        if mv is not None:
            (success,result) = self.perform_move(mv)
            if success:
                print(f"Computer {self.next_player.name}: ",end='')
                print(result)
                self.next_turn()
        return mv

    def player_units(self, player: Player) -> Iterable[Tuple[Coord,Unit]]:
        """Iterates over all units belonging to a player."""
        for coord in CoordPair.from_dim(self.options.dim).iter_rectangle():
            unit = self.get(coord)
            if unit is not None and unit.player == player:
                yield (coord,unit)

    def is_finished(self) -> bool:
        """Check if the game is over."""
        return self.has_winner() is not None

    def has_winner(self) -> Player | None:
        """Check if the game is over and returns winner"""
        if self.options.max_turns is not None and self.turns_played >= self.options.max_turns:
            return Player.Defender
        elif self._attacker_has_ai:
            if self._defender_has_ai:
                return None
            else:
                return Player.Attacker    
        elif self._defender_has_ai:
            return Player.Defender

    def move_candidates(self) -> Iterable[CoordPair]:
        """Generate valid move candidates for the next player."""
        move = CoordPair()
        for (src,_) in self.player_units(self.next_player):
            move.src = src
            for dst in src.iter_adjacent():
                move.dst = dst
                if self.is_valid_move(move):
                    yield move.clone()
            move.dst = src
            yield move.clone()

    def random_move(self) -> Tuple[int, CoordPair | None, float]:
        """Returns a random move."""
        move_candidates = list(self.move_candidates())
        random.shuffle(move_candidates)
        if len(move_candidates) > 0:
            return (0, move_candidates[0], 1)
        else:
            return (0, None, 0)

    def suggest_move(self) -> CoordPair | None:
        """Suggest the next move using minimax alpha beta. TODO: REPLACE RANDOM_MOVE WITH PROPER GAME LOGIC!!!"""
        start_time = datetime.now()
        (score, move, avg_depth) = self.random_move()
        elapsed_seconds = (datetime.now() - start_time).total_seconds()
        self.stats.total_seconds += elapsed_seconds
        print(f"Heuristic score: {score}")
        print(f"Average recursive depth: {avg_depth:0.1f}")
        print(f"Evals per depth: ",end='')
        for k in sorted(self.stats.evaluations_per_depth.keys()):
            print(f"{k}:{self.stats.evaluations_per_depth[k]} ",end='')
        print()
        total_evals = sum(self.stats.evaluations_per_depth.values())
        if self.stats.total_seconds > 0:
            print(f"Eval perf.: {total_evals/self.stats.total_seconds/1000:0.1f}k/s")
        print(f"Elapsed time: {elapsed_seconds:0.1f}s")
        return move

    def post_move_to_broker(self, move: CoordPair):
        """Send a move to the game broker."""
        if self.options.broker is None:
            return
        data = {
            "from": {"row": move.src.row, "col": move.src.col},
            "to": {"row": move.dst.row, "col": move.dst.col},
            "turn": self.turns_played
        }
        try:
            r = requests.post(self.options.broker, json=data)
            if r.status_code == 200 and r.json()['success'] and r.json()['data'] == data:
                # print(f"Sent move to broker: {move}")
                pass
            else:
                print(f"Broker error: status code: {r.status_code}, response: {r.json()}")
        except Exception as error:
            print(f"Broker error: {error}")

    def get_move_from_broker(self) -> CoordPair | None:
        """Get a move from the game broker."""
        if self.options.broker is None:
            return None
        headers = {'Accept': 'application/json'}
        try:
            r = requests.get(self.options.broker, headers=headers)
            if r.status_code == 200 and r.json()['success']:
                data = r.json()['data']
                if data is not None:
                    if data['turn'] == self.turns_played+1:
                        move = CoordPair(
                            Coord(data['from']['row'],data['from']['col']),
                            Coord(data['to']['row'],data['to']['col'])
                        )
                        print(f"Got move from broker: {move}")
                        return move
                    else:
                        # print("Got broker data for wrong turn.")
                        # print(f"Wanted {self.turns_played+1}, got {data['turn']}")
                        pass
                else:
                    # print("Got no data from broker")
                    pass
            else:
                print(f"Broker error: status code: {r.status_code}, response: {r.json()}")
        except Exception as error:
            print(f"Broker error: {error}")
        return None

##############################################################################################################

def main():
    # parse command line arguments
    parser = argparse.ArgumentParser(
        prog='ai_wargame',
        formatter_class=argparse.ArgumentDefaultsHelpFormatter)
    parser.add_argument('--max_depth', type=int, help='maximum search depth')
    parser.add_argument('--max_time', type=float, help='maximum search time')
    parser.add_argument('--game_type', type=str, default="manual", help='game type: auto|attacker|defender|manual')
    parser.add_argument('--broker', type=str, help='play via a game broker')
    args = parser.parse_args()

    # parse the game type
    if args.game_type == "attacker":
        game_type = GameType.AttackerVsComp
    elif args.game_type == "defender":
        game_type = GameType.CompVsDefender
    elif args.game_type == "manual":
        game_type = GameType.AttackerVsDefender
    else:
        game_type = GameType.CompVsComp

    # set up game options
    options = Options(game_type=game_type)

    # override class defaults via command line options
    if args.max_depth is not None:
        options.max_depth = args.max_depth
    if args.max_time is not None:
        options.max_time = args.max_time
    if args.broker is not None:
        options.broker = args.broker

    # create a new game
    game = Game(options=options)
    
    # Create trace file   
    beta_alpha = "AI off"
    if (game.options.game_type != GameType.AttackerVsDefender ):
        beta_alpha = str(options.alpha_beta)
    
    heuristic = "AI off"
    
    ifAlphaBeta = str(options.alpha_beta) 
    max_time = str(options.max_time)
    max_turns = str(options.max_turns)
    filename = "gameTrace-" + ifAlphaBeta + "-" + max_time + "-" + max_turns + ".txt"
    trace_file = open(filename, "w") 
    trace_file.write("Game Trace \n\n\n" +
                     "Game Parameters:\n" + 
                     "\ntimeout: " + str(options.max_time) + " seconds" +
                     "\nmax turns: " + str(options.max_turns) +
                     "\nalpha-beta: " + beta_alpha +
                     "\nplay mode: " + str(options.game_type.name) +
                     "\nheuristic: " + heuristic + "\n\n\n")


    trace_file.write("\n\nInitial Configuration: \n" + str(game.to_string()) + "\n\n")
    
    # the main game loop
    while True:
        print()
        print(game)
        winner = game.has_winner()
        if winner is not None:
            print(f"{winner.name} wins!")
            trace_file.write("\n\n\n" + f"{winner.name} wins in " + str(game.turns_played) + " turns!")
            trace_file.write("\n\nFinal Board Configuration: \n\n")
            trace_file.write(str(game.to_string()))
            break
        else:
            trace_file.write("\n\n" + str(game.to_string()))
            
        if game.options.game_type == GameType.AttackerVsDefender:
            game.human_turn(trace_file)
        elif game.options.game_type == GameType.AttackerVsComp and game.next_player == Player.Attacker:
            game.human_turn(trace_file)
        elif game.options.game_type == GameType.CompVsDefender and game.next_player == Player.Defender:
            game.human_turn(trace_file)
        else:
            player = game.next_player
            move = game.computer_turn()
            if move is not None:
                game.post_move_to_broker(move)
            else:
                print("Computer doesn't know what to do!!!")
                exit(1)
        
    trace_file.write("\n\nGame Terminated")

##############################################################################################################

if __name__ == '__main__':
    main()<|MERGE_RESOLUTION|>--- conflicted
+++ resolved
@@ -369,35 +369,43 @@
         
         if attacker_unit.player == defender_unit.player:
             return False
-<<<<<<< HEAD
-
-        # Calculations for Damage from both units
-        attacker_damage = attacker_unit.damage_amount(defender_unit)
-        defender_damage = defender_unit.damage_amount(attacker_unit)
-
-        # Have both units damaged
-        defender_unit.mod_health(-attacker_damage)
-        attacker_unit.mod_health(-defender_damage)
-
-        # Destroy Defending Unit if Health Reaches 0
-        if not defender_unit.is_alive():
-            self.set(coords.dst, None)
-
-        # Destroy Attacking Unit if Health Reaches 0
-        if not attacker_unit.is_alive():
-            self.set(coords.src, None)
-        else:
-            # If defender is destroyed, move attack
-            if not defender_unit.is_alive():
-                self.set(coords.dst, attacker_unit)
-                self.set(coords.src, None)
-        return True
-
-             #ATTEMPT for the REPAIR
+        
+        if attacker_unit.player != self.next_player:
+            return False
+        
+        surrounding_cells = coords.src.iter_adjacent()
+        # check if attacking adjacent unit
+        for cell in surrounding_cells:
+            if self.get(cell) == defender_unit:
+                # Calculations for Damage from both units
+                attacker_damage = attacker_unit.damage_amount(defender_unit)
+                defender_damage = defender_unit.damage_amount(attacker_unit)
+
+                # Have both units damaged
+                defender_unit.mod_health(-attacker_damage)
+                attacker_unit.mod_health(-defender_damage)
+
+                # Destroy Defending Unit if Health Reaches 0
+                if not defender_unit.is_alive():
+                    self.remove_dead(coords.dst)
+                    self.set(coords.dst, None)
+
+                # Destroy Attacking Unit if Health Reaches 0
+                if not attacker_unit.is_alive():
+                    self.remove_dead(coords.src)
+                    self.set(coords.src, None)
+               
+                return True
+        return False
+
+    # ATTEMPT for the REPAIR
     def handle_repair(self, coords: CoordPair) -> bool:
-        #we need to check the repair for the player
+        # we need to check the repair for the player
         unit_src = self.get(coords.src)
         unit_dst = self.get(coords.dst)
+        
+        if unit_src.player != self.next_player and unit_dst.player != unit_dst:
+            return False
 
         if unit_src is not None and unit_dst is not None and unit_src != unit_dst:
             # what if the units for destination and source are same
@@ -409,40 +417,6 @@
                         if unit_dst.health < 9: 
                             unit_dst.mod_health(repair_amount) 
                             return True
-=======
-        
-        surrounding_cells = coords.src.iter_adjacent()
-        # check if attacking adjacent unit
-        for cell in surrounding_cells:
-            if self.get(cell) == defender_unit:
-                # Calculations for Damage from both units
-                attacker_damage = attacker_unit.damage_amount(defender_unit)
-                defender_damage = defender_unit.damage_amount(attacker_unit)
-
-                # Have both units damaged
-                defender_unit.mod_health(-attacker_damage)
-                attacker_unit.mod_health(-defender_damage)
-
-                # Destroy Defending Unit if Health Reaches 0
-                if not defender_unit.is_alive():
-                    self.remove_dead(coords.dst)
-                    self.set(coords.dst, None)
-
-                # Destroy Attacking Unit if Health Reaches 0
-                if not attacker_unit.is_alive():
-                    self.remove_dead(coords.src)
-                    self.set(coords.src, None)
-                else:
-                    # If defender is destroyed, move attack
-                    if not defender_unit.is_alive():
-                        self.set(coords.dst, attacker_unit)
-                        self.set(coords.src, None)
-                return True
-        return False
-        
-    def handle_repair(self):
-        # print("handling repair")
->>>>>>> 1f855939
         return False
         
     def handle_self_destruct(self, coords: CoordPair) -> bool:
